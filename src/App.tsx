--- conflicted
+++ resolved
@@ -37,29 +37,15 @@
           <Sonner />
           <BrowserRouter>
             <Routes>
-<<<<<<< HEAD
-              <Route path="/" element={<Dashboard />} />
-              <Route path="/courses" element={<Courses />} />
-              <Route path="/courses/:id" element={<CourseDetail />} />
-              <Route path="/participants" element={<Participants />} />
-              <Route path="/participants/:id" element={<UserProfile />} />
-              <Route path="/certifications" element={<Certifications />} />
-              <Route path="/scheduling" element={<TrainingSchedulerPage />} />
-              <Route path="/scheduling/:id" element={<TrainingDetail />} />
-              <Route path="/employee-dashboard" element={<EmployeeDashboard />} />
-              <Route path="/providers" element={<Providers />} />
-              <Route path="/providers/:id" element={<ProviderProfile />} />
-              <Route path="/communications" element={<Notifications />} />
-              <Route path="/reports" element={<Reports />} />
-              <Route path="/settings" element={<Settings />} />
-=======
               {/* Protected Routes */}
               <Route path="/" element={<AuthGuard><Dashboard /></AuthGuard>} />
               <Route path="/courses" element={<AuthGuard><Courses /></AuthGuard>} />
+              <Route path="/courses/:id" element={<AuthGuard><CourseDetail /></AuthGuard>} />
               <Route path="/participants" element={<AuthGuard><Participants /></AuthGuard>} />
               <Route path="/participants/:id" element={<AuthGuard><UserProfile /></AuthGuard>} />
               <Route path="/certifications" element={<AuthGuard><Certifications /></AuthGuard>} />
               <Route path="/scheduling" element={<AuthGuard><TrainingSchedulerPage /></AuthGuard>} />
+              <Route path="/scheduling/:id" element={<AuthGuard><TrainingDetail /></AuthGuard>} />
               <Route path="/employee-dashboard" element={<AuthGuard><EmployeeDashboard /></AuthGuard>} />
               <Route path="/providers" element={<AuthGuard><Dashboard /></AuthGuard>} />
               <Route path="/communications" element={<AuthGuard><Notifications /></AuthGuard>} />
@@ -68,7 +54,6 @@
               
               {/* Public Routes */}
               <Route path="/login" element={<Login />} />
->>>>>>> 86aacc8c
               <Route path="*" element={<NotFound />} />
             </Routes>
           </BrowserRouter>
