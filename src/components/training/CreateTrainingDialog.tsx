--- conflicted
+++ resolved
@@ -1,10 +1,5 @@
-
-<<<<<<< HEAD
-import { useState, useEffect, useCallback, forwardRef } from "react";
+import { useState, useEffect, useCallback, forwardRef, useRef } from "react";
 import { useTranslation } from "react-i18next";
-=======
-import { useState, useEffect, useCallback, forwardRef, useRef } from "react";
->>>>>>> 43b17a92
 import { Dialog, DialogDescription, DialogHeader, DialogTitle, DialogPortal, DialogOverlay } from "@/components/ui/dialog";
 import * as DialogPrimitive from "@radix-ui/react-dialog";
 import { cn } from "@/lib/utils";
@@ -128,25 +123,12 @@
 
   // Handle provider details change (store provider data and clear selections)
   const handleProviderDetailsChange = (provider: any) => {
-<<<<<<< HEAD
-    if (provider) {
-      // Auto-fill location from provider default location
-      if (provider.default_location && !location) {
-        setLocation(provider.default_location);
-      }
-
-      // Auto-fill instructor from provider contact person if available
-      if (provider.contact_person && !instructor) {
-        setInstructor(provider.contact_person);
-      }
-=======
     setSelectedProvider(provider);
     // Only reset instructor/location if provider actually changed
     if (provider?.id !== prevProviderId.current) {
       setLocation("");
       setInstructor("");
       prevProviderId.current = provider?.id || null;
->>>>>>> 43b17a92
     }
   };
 
@@ -490,8 +472,6 @@
             onProviderChange={handleProviderChange}
             onProviderDetailsChange={handleProviderDetailsChange}
           />
-
-<<<<<<< HEAD
           {selectedCourse && (
             <>
               <CourseInfoSection selectedCourse={selectedCourse} />
@@ -505,21 +485,13 @@
               )}
             </>
           )}
-=======
->>>>>>> 43b17a92
 
           {/* Cost Breakdown Section */}
           {selectedProviderId && (
             <div className="space-y-4">
               <div className="flex items-center justify-between">
-<<<<<<< HEAD
-                <Label className="text-base font-medium flex items-center gap-2">
-                  <DollarSign className="h-4 w-4" />
+                <Label className="text-base font-medium">
                   {t('training:createDialog.pricingCostBreakdown')}
-=======
-                <Label className="text-base font-medium">
-                  Pricing & Cost Breakdown
->>>>>>> 43b17a92
                 </Label>
                 <Button type="button" variant="outline" size="sm" onClick={addCostComponent}>
                   <Plus className="h-4 w-4 mr-1" />
@@ -571,17 +543,9 @@
                       </div>
                     </div>
                   ))}
-<<<<<<< HEAD
-
-                  <div className="flex justify-between items-center pt-2 border-t bg-blue-50 px-3 py-2 rounded">
+                  <div className="flex justify-between items-center pt-2 border-t px-3 py-2 rounded">
                     <span className="font-medium">{t('training:createDialog.totalPricePerParticipant')}</span>
-                    <span className="font-bold text-lg text-blue-600">
-=======
-                  
-                  <div className="flex justify-between items-center pt-2 border-t px-3 py-2 rounded">
-                    <span className="font-medium">Total Price per Participant:</span>
                     <span className="font-bold text-lg text-gray-900">
->>>>>>> 43b17a92
                       €{costBreakdown.reduce((sum, item) => sum + item.amount, 0).toFixed(2)}
                     </span>
                   </div>
@@ -621,28 +585,7 @@
 
           <div className="grid grid-cols-2 gap-4">
             <div className="space-y-2">
-<<<<<<< HEAD
               <Label htmlFor="instructor">{t('training:createDialog.instructorLabel')}</Label>
-              <Input
-                id="instructor"
-                value={instructor}
-                onChange={(e) => setInstructor(e.target.value)}
-                placeholder={t('training:createDialog.instructorPlaceholder')}
-                required
-              />
-            </div>
-
-            <div className="space-y-2">
-              <Label htmlFor="location">{t('training:createDialog.locationLabel')}</Label>
-              <Input
-                id="location"
-                value={location}
-                onChange={(e) => setLocation(e.target.value)}
-                placeholder={t('training:createDialog.locationPlaceholder')}
-                required
-              />
-=======
-              <Label htmlFor="instructor">Instructor</Label>
               {selectedProvider && selectedProvider.instructors && Array.isArray(selectedProvider.instructors) && selectedProvider.instructors.length > 0 ? (
                 <Select value={instructor} onValueChange={setInstructor} required>
                   <SelectTrigger>
@@ -661,18 +604,18 @@
                   id="instructor"
                   value={instructor}
                   onChange={(e) => setInstructor(e.target.value)}
-                  placeholder={selectedProvider ? "No instructors available - enter manually" : "Instructor name"}
+                  placeholder={selectedProvider ? {t('training:createDialog.instructorPlaceholder')} : "Instructor name"}
                   required
                 />
               )}
             </div>
 
             <div className="space-y-2">
-              <Label htmlFor="location">Location</Label>
+              <Label htmlFor="location">{t('training:createDialog.locationLabel')}</Label>
               {selectedProvider && selectedProvider.additional_locations && Array.isArray(selectedProvider.additional_locations) && selectedProvider.additional_locations.length > 0 ? (
                 <Select value={location} onValueChange={setLocation} required>
                   <SelectTrigger>
-                    <SelectValue placeholder="Select a location" />
+                    <SelectValue placeholder={t('training:createDialog.locationPlaceholder')} />
                   </SelectTrigger>
                   <SelectContent>
                     {selectedProvider.additional_locations.map((loc: any, index: number) => {
@@ -696,7 +639,6 @@
                   required
                 />
               )}
->>>>>>> 43b17a92
             </div>
           </div>
 
